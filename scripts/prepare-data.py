--- conflicted
+++ resolved
@@ -11,7 +11,6 @@
 import logging
 import sys
 import shutil
-import shlex
 
 
 help_msg = """\
@@ -289,11 +288,8 @@
 
     parser.add_argument('--output-prefix', help='start filenames with '
                         'this prefix', default='')
-<<<<<<< HEAD
-=======
 
     parser.add_argument('--suffix', default='train')
->>>>>>> f0367921
     parser.add_argument('--dev-suffix', default='dev')
     parser.add_argument('--test-suffix', default='test')
 
