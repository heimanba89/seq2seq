--- conflicted
+++ resolved
@@ -82,7 +82,6 @@
                                                 " corpus.")
 tf.app.flags.DEFINE_string("embedding", "vectors", "Name of the "
                                                    "embedding files")
-
 tf.app.flags.DEFINE_string("src_ext", "en", "Source files' extension(s),"
                                             "separated by commas")
 tf.app.flags.DEFINE_string("trg_ext", "fr", "Target files' extension.")
@@ -98,15 +97,9 @@
 tf.app.flags.DEFINE_boolean("create_only", None, "Create the model without "
                                                  "training")
 tf.app.flags.DEFINE_string("model_name", None, "Name of the model")
-
-<<<<<<< HEAD
-=======
-tf.app.flags.DEFINE_string("embedding", None, "Name of the embed files")
-tf.app.flags.DEFINE_string("embedding_train", None, "List of True/false according"
-                                         "to the embedding and src_ext parameter")
-
-
->>>>>>> 5d8b89b8
+tf.app.flags.DEFINE_string("embedding_train", None, "List of True/False "
+                           "according to the embedding and src_ext parameter")
+
 FLAGS = tf.app.flags.FLAGS
 
 data_utils.extract_filenames(FLAGS)  # add filenames to namespace
@@ -527,7 +520,6 @@
               print("  eval: empty bucket %d" % (bucket_id))
               continue
             encoder_inputs, decoder_inputs, target_weights = model.get_batch(
-<<<<<<< HEAD
                 dev_set, bucket_id)
             _, eval_loss, _ = model.step(sess, encoder_inputs, decoder_inputs,
                                          target_weights, bucket_id, True)
@@ -543,60 +535,6 @@
         losses = [0.0 for _ in range(encoder_count)]
         saver_flag = False
       current_step += 1
-=======
-            train_set, bucket_id)
-            
-            _, step_loss, _ = model.step(sess, encoder_inputs, decoder_inputs,
-                             target_weights, bucket_id, False)                              
-                               
-                               
-            step_times[i] += (time.time() - start_time) / FLAGS.steps_per_checkpoint
-            losses[i] += step_loss / FLAGS.steps_per_checkpoint
-        
-            
-#            params = tf.all_variables()    
-#            for e in params:    
-##                if("EmbeddingWrapper" in e.name):
-##                    print(e.name, " " , e.eval(sess))
-#                print(e.name)
-#            sys.exit(1)
-            
-              # Once in a while, we save checkpoint, print statistics, and run evals.
-            if current_step % FLAGS.steps_per_checkpoint == 0:
-                # Print statistics for the previous epoch.
-                perplexity = math.exp(losses[i]) if losses[i] < 300 else float('inf')
-                print ("MODEL %s : global step %d learning rate %.4f step-time %.2f perplexity "
-                       "%.2f" % (model.model_name, model.global_step.eval(), model.learning_rate.eval(),
-                                 step_times[i], perplexity))
-                # Decrease learning rate if no improvement was seen over last 3 times.
-                if len(previous_losses_s[i]) > 2 and losses[i] > max(previous_losses_s[i][-3:]):
-                  sess.run(model.learning_rate_decay_op)
-                previous_losses_s[i].append(losses[i])
-                
-                saver_flag = True
-                
-                # Run evals on development set and print their perplexity.
-                for bucket_id in xrange(len(_buckets)):
-                  if len(dev_set[bucket_id]) == 0:
-                    print("  eval: empty bucket %d" % (bucket_id))
-                    continue
-                  encoder_inputs, decoder_inputs, target_weights = model.get_batch(
-                      dev_set, bucket_id)
-                  _, eval_loss, _ = model.step(sess, encoder_inputs, decoder_inputs,
-                                               target_weights, bucket_id, True)
-                  eval_ppx = math.exp(eval_loss) if eval_loss < 300 else float('inf')
-                  print("  eval: bucket %d perplexity %.2f" % (bucket_id, eval_ppx))
-                sys.stdout.flush()
-        
-        if(saver_flag):
-            # Save checkpoint and zero timer and loss.
-            checkpoint_path = os.path.join(FLAGS.train_dir, "translate.ckpt")
-            model.saver.save(sess, checkpoint_path, global_step=model.global_step)
-            step_times = [0.0 for i in range(encoder_count)]
-            losses = [0.0 for i in range(encoder_count)]     
-            saver_flag = False
-        current_step += 1
->>>>>>> 5d8b89b8
 
         
 def main(_):
