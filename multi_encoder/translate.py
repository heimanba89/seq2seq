--- conflicted
+++ resolved
@@ -147,7 +147,7 @@
 
 
 def create_model(session, forward_only, encoder_count, reuse=None,
-                 encoder_num=None, model_name=None,load_checkpoint=True):
+                 encoder_num=None, model_name=None, initialize=True):
   """Create translation model and initialize or load parameters in session."""
 
   if FLAGS.no_gpu:
@@ -169,22 +169,13 @@
       model_name=model_name)
 
   ckpt = tf.train.get_checkpoint_state(FLAGS.train_dir)
-<<<<<<< HEAD
-  if not FLAGS.reset and ckpt and tf.gfile.Exists(ckpt.model_checkpoint_path):
-    print("Reading model parameters from %s" % ckpt.model_checkpoint_path)
-    model.saver.restore(session, ckpt.model_checkpoint_path)
-  else:
-    print("Created model with fresh parameters.")
-    session.run(tf.initialize_all_variables())
-=======
-  if(load_checkpoint):
-      if ckpt and tf.gfile.Exists(ckpt.model_checkpoint_path):
+  if initialize:
+      if not FLAGS.reset and ckpt and tf.gfile.Exists(ckpt.model_checkpoint_path):
         print("Reading model parameters from %s" % ckpt.model_checkpoint_path)
         model.saver.restore(session, ckpt.model_checkpoint_path)
       else:
         print("Created model with fresh parameters.")
         session.run(tf.initialize_all_variables())
->>>>>>> b75654e1
     
   # if(FLAGS.create_only):
   #   checkpoint_path = os.path.join(FLAGS.train_dir, "translate.ckpt")
@@ -435,7 +426,7 @@
 
     #dummy
     dummy = create_model(sess, False, reuse=False, encoder_count=encoder_count, encoder_num=FLAGS.encoder_num 
-            if FLAGS.encoder_num is None else FLAGS.encoder_num.split(","), model_name="dummy", load_checkpoint=False)
+            if FLAGS.encoder_num is None else FLAGS.encoder_num.split(","), model_name="dummy", initialize=False)
     
     #we pretrain, therefore encoder_count is not FLAGS.src_ext.count(',') anymore, its 1
     #if num_encoder specified, we send for each model the num encoder of the flag
@@ -443,7 +434,7 @@
              sess, forward_only=False, encoder_count=1, reuse=True,
              encoder_num=FLAGS.encoder_num if FLAGS.encoder_num is None else FLAGS.encoder_num.split(",")[i],
              model_name=FLAGS.model_name.split(",")[i],
-             load_checkpoint=True if (i == encoder_count-1) else False
+             initialize=(i == encoder_count - 1)
              ) 
              for i in range(encoder_count)]
     
