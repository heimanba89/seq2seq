--- conflicted
+++ resolved
@@ -72,11 +72,7 @@
     self.src_vocabs = [utils.initialize_vocabulary(vocab_path) for vocab_path in filenames.src_vocab]
     self.trg_vocab = utils.initialize_vocabulary(filenames.trg_vocab)
     self.lookup_dict = filenames.lookup_dict and utils.initialize_lookup_dict(filenames.lookup_dict)
-<<<<<<< HEAD
-    self.lm_gram = filenames.lm_path and utils.read_ngrams(filenames.lm_path)
-=======
-    self.lm_gram = filenames.lm_path and utils.initialize_lm_gram(filenames.lm_path,self.lm_order)
->>>>>>> 3d37b2a2
+    self.ngrams = filenames.lm_path and utils.read_ngrams(filenames.lm_path, self.lm_order)
 
     # FIXME
     if any(len(vocab.reverse) != vocab_size for vocab, vocab_size in
@@ -237,7 +233,7 @@
     if beam_size <= 1 and not isinstance(sess, list):
       trg_token_ids = self.model.greedy_decoding(sess, token_ids)
     else:
-      hypotheses, scores = self.model.beam_search_decoding(sess, token_ids, beam_size, self.lm_gram)
+      hypotheses, scores = self.model.beam_search_decoding(sess, token_ids, beam_size, ngrams=self.ngrams)
       trg_token_ids = hypotheses[0]   # first hypothesis is the highest scoring one
 
     # remove EOS symbols from output
@@ -277,8 +273,8 @@
   def evaluate(self, sess, filenames, beam_size, bleu_script, on_dev=False, output=None, remove_unk=False):
     self._read_vocab(filenames)
     utils.debug('decoding, UNK replacement {}'.format('OFF' if self.lookup_dict is None else 'ON'))
-    utils.debug('External language model {}'.format('OFF' if self.lm_gram is None else 'ON'))
-   
+    utils.debug('external language model {}'.format('OFF' if self.ngrams is None else 'ON'))
+
     src_filenames = filenames.src_dev if on_dev else filenames.src_test
     trg_filename = filenames.trg_dev if on_dev else filenames.trg_test
 
