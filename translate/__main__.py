"""Binary for training translation models and decoding from them

See the following papers for more information on neural translation models
 * http://arxiv.org/abs/1409.3215
 * http://arxiv.org/abs/1409.0473
 * http://arxiv.org/abs/1412.2007
"""
from __future__ import absolute_import
from __future__ import division
from __future__ import print_function

import os
import sys
import logging
import argparse

import tensorflow as tf

from translate import utils
from collections import namedtuple
from translate.translation_model import TranslationModel


parser = argparse.ArgumentParser()
parser.add_argument('--learning-rate', type=float, default=0.5, help='initial learning rate')
parser.add_argument('--learning-rate-decay-factor', type=float, default=0.99, help='learning rate decay factor')
parser.add_argument('--max-gradient-norm', type=float, default=5.0, help='clip gradients to this norm')
parser.add_argument('--dropout-rate', type=float, default=0.0, help='dropout rate applied to the LSTM units')
parser.add_argument('--batch-size', type=int, default=64, help='training batch size')
parser.add_argument('--size', type=int, default=1024, help='size of each layer')
parser.add_argument('--num-layers', type=int, default=1, help='number of layers in the model')
parser.add_argument('--src-vocab-size', type=int, nargs='+', default=[30000,], help='source vocabulary size(s)')
parser.add_argument('--trg-vocab-size', type=int, nargs='+', default=[30000,], help='target vocabulary size(s)')
parser.add_argument('--max-train-size', type=int, help='maximum size of training data (default: no limit)')
parser.add_argument('--steps-per-checkpoint', type=int, default=50, help='number of updates per checkpoint')
parser.add_argument('--steps-per-eval', type=int, default=1000, help='number of updates per BLEU evaluation')
parser.add_argument('--gpu-id', type=int, default=None, help='index of the GPU where to run the computation')
parser.add_argument('--no-gpu', help='train model on CPU', action='store_true')
parser.add_argument('--reset', help='reset model (don\'t load any checkpoint)', action='store_true')
parser.add_argument('-v', '--verbose', help='verbose mode', action='store_true')
parser.add_argument('--reset-learning-rate', help='reset learning rate (useful for pre-training)', action='store_true')
parser.add_argument('--multi-task', help='train each encoder as a separate task', action='store_true')
parser.add_argument('data_dir', default='data', help='data directory')
parser.add_argument('train_dir', default='model', help='training directory')
parser.add_argument('--decode', help='translate this corpus')
parser.add_argument('--eval', help='compute BLEU score on this corpus')
parser.add_argument('--output', help='output file for decoding')
parser.add_argument('--train-prefix', default='train', help='name of the training corpus')
parser.add_argument('--dev-prefix', default='dev', help='name of the development corpus')
parser.add_argument('--embedding-prefix', help='prefix of the embedding files to use as initialization (won\'t be used '
                                                'if the parameters are loaded from a checkpoint)')
parser.add_argument('--checkpoint-prefix', help='prefix of the checkpoint (if --load-checkpoints and --reset are '
                                                'not specified, will try to load earlier versions of this checkpoint')
parser.add_argument('--load-checkpoints', nargs='+', help='list of checkpoints to load (in loading order)')
parser.add_argument('--src-ext', nargs='+', default=['fr',], help='source file extension(s) '
                                                                  '(also used as encoder ids)')
parser.add_argument('--trg-ext', nargs='+', default=['en',], help='target file extension(s) '
                                                                  '(also used as decoder ids)')
parser.add_argument('--bleu-script', default='scripts/multi-bleu.perl', help='path to BLEU script')
parser.add_argument('--fixed-embeddings', nargs='+', help='list of extensions for which to fix the embeddings during '
                                                          'training')
parser.add_argument('--log-file', help='log to this file instead of standard output')
parser.add_argument('--replace-unk', help='replace unk symbols in the output (requires special pre-processing)',
                    action='store_true')
# TODO: fixed encoder/decoder


def main():
  # TODO higher learning rate decay
  # TODO Prepare data multi-task
  # TODO experiment with pre-trained embeddings
  # TODO prepare data pre-defined vocabulary parameter
  # TODO embeddings on CPU
  args = parser.parse_args()

<<<<<<< HEAD
  if not os.path.exists(args.train_dir):
    os.makedirs(args.train_dir)

=======
>>>>>>> fe322809
  logging_level = logging.DEBUG if args.verbose else logging.INFO
  logger = utils.create_logger(args.log_file)
  logger.setLevel(logging_level)

  if not os.path.exists(args.train_dir):
    os.makedirs(args.train_dir)
    utils.log('creating directory {}'.format(args.train_dir))

  utils.log(' '.join(sys.argv))

  utils.log('program arguments')
  for k, v in vars(args).items():
    utils.log('  {:<20} {}'.format(k, v))
  
  # enforce constraints
  assert len(args.src_ext) == len(args.src_vocab_size), (
    '--src-vocab-size takes {} parameter(s)'.format(len(args.src_ext)))
  assert len(args.trg_ext) == len(args.trg_vocab_size), (
    '--trg-vocab-size takes {} parameter(s)'.format(len(args.trg_ext)))

  filenames = utils.get_filenames(**vars(args))
  utils.debug('filenames')
  for k, v in vars(filenames).items():
    utils.log('  {:<20} {}'.format(k, v))

  # flatten list of files
  all_filenames = [filename for names in filenames if names is not None
    for filename in (names if isinstance(names, list) else [names]) if filename is not None]
  all_filenames.append(args.bleu_script)
  # check that those files exist
  for filename in all_filenames:
    assert os.path.exists(filename), 'file {} does not exist'.format(filename)

  embeddings = utils.read_embeddings(filenames, **vars(args))
  utils.debug('embeddings {}'.format(embeddings))

  # NMT model parameters
  parameters = namedtuple('parameters', ['dropout_rate', 'max_gradient_norm', 'batch_size', 'size', 'num_layers',
                                         'src_vocab_size', 'trg_vocab_size'])
  parameter_values = parameters(**{k: v for k, v in vars(args).items() if k in parameters._fields})

  checkpoint_prefix = (args.checkpoint_prefix or
                       'checkpoints.{}_{}'.format('-'.join(args.src_ext), '-'.join(args.trg_ext)))
  checkpoint_dir = os.path.join(args.train_dir, checkpoint_prefix)
  checkpoints = args.load_checkpoints and [os.path.join(args.train_dir, checkpoint)
                                           for checkpoint in args.load_checkpoints]
  eval_output = os.path.join(args.train_dir, 'eval.out')
  
  device = None
  if args.no_gpu:
    device = '/cpu:0'
  elif args.gpu_id is not None:
    device = '/gpu:{}'.format(args.gpu_id)  
  
  utils.log('creating model')
  utils.log('using device: {}'.format(device))
  
  with tf.device(device):
    model = TranslationModel(args.src_ext, args.trg_ext, parameter_values, embeddings, checkpoint_dir,
                             args.learning_rate, args.learning_rate_decay_factor, multi_task=args.multi_task)

  utils.log('model parameters')
  for var in tf.all_variables():
    utils.log('  {} shape {}'.format(var.name, var.get_shape()))

  config = tf.ConfigProto(log_device_placement=False, allow_soft_placement=True)
  with tf.Session(config=config) as sess:
    model.initialize(sess, checkpoints, reset=args.reset, reset_learning_rate=args.reset_learning_rate)
    
    if args.decode:
      model.decode(sess, filenames, output=args.output)
    elif args.eval:
      model.evaluate(sess, filenames, bleu_script=args.bleu_script, output=args.output)
    else:
      try:
        model.train(sess, filenames, args.steps_per_checkpoint, args.steps_per_eval, args.bleu_script,
                    args.max_train_size, eval_output)
      except KeyboardInterrupt:
        utils.log('exiting...')
        model.save(sess)
        sys.exit()

if __name__ == "__main__":
  main()<|MERGE_RESOLUTION|>--- conflicted
+++ resolved
@@ -66,26 +66,14 @@
 
 
 def main():
-  # TODO higher learning rate decay
-  # TODO Prepare data multi-task
-  # TODO experiment with pre-trained embeddings
-  # TODO prepare data pre-defined vocabulary parameter
-  # TODO embeddings on CPU
   args = parser.parse_args()
 
-<<<<<<< HEAD
   if not os.path.exists(args.train_dir):
     os.makedirs(args.train_dir)
 
-=======
->>>>>>> fe322809
   logging_level = logging.DEBUG if args.verbose else logging.INFO
   logger = utils.create_logger(args.log_file)
   logger.setLevel(logging_level)
-
-  if not os.path.exists(args.train_dir):
-    os.makedirs(args.train_dir)
-    utils.log('creating directory {}'.format(args.train_dir))
 
   utils.log(' '.join(sys.argv))
 
